"""
Tafra: a minimalist dataframe


Author
------
Derrick W. Turk
David S. Fulford

Notes
-----
Created on April 25, 2020
"""
__all__ = ['Tafra']

import sys
import re
import warnings
import pprint as pprint
from datetime import date, datetime
from itertools import chain, islice
import dataclasses as dc

import numpy as np
from .protocol import Series, DataFrame, Cursor  # just for mypy...

from typing import (Any, Callable, Dict, Mapping, List, Tuple, Optional, Union as _Union, Sequence,
                    NamedTuple, Sized, Iterable, Iterator, Type, KeysView, ValuesView, ItemsView)
from typing import cast
from typing_extensions import Protocol
from io import TextIOWrapper

from .formatter import ObjectFormatter
<<<<<<< HEAD
from .csvreader import CSVReader


=======
>>>>>>> 6e38972c
object_formatter = ObjectFormatter()

# default object formats
object_formatter['Decimal'] = lambda x: x.astype(float)


NAMEDTUPLE_TYPE: Dict[str, Type[Any]] = {
    'int': int,
    'float': float,
    'bool': bool,
    'str': str,
    'date': date,
    'datetime': datetime,
    'object': str,
}

RECORD_TYPE: Dict[str, Callable[[Any], Any]] = {
    'int': int,
    'float': float,
    'bool': bool,
    'str': str,
    'date': lambda x: x.isoformat(),
    'datetime': lambda x: x.isoformat(),
    'object': str,
}


Scalar = _Union[str, int, float, bool]
_Mapping = _Union[
    Mapping[str, Any],
    Mapping[int, Any],
    Mapping[float, Any],
    Mapping[bool, Any],
]
_Element = _Union[Tuple[str, Any], List[Any], _Mapping]
InitVar = _Union[
    Tuple[str, Any],
    _Mapping,
    Sequence[_Element],
    Iterable[_Element],
    Iterator[_Element],
    enumerate
]


@dc.dataclass(repr=False, eq=False)
class Tafra:
    """
    A minimalist dataframe.

    Constructs a :class:`Tafra` from :class:`dict` of data and (optionally)
    dtypes. Types on parameters are the types of the constructed
    :class:`Tafra`, but attempts are made to parse anything that "looks" like
    a dataframe.

    Parameters
    ----------
        _data: Dict[str, np.ndarray]
            The data used to build the :class:`Tafra`.

        _dtypes: Dict[str, str] = {}
            The dtypes of the ``_data``. If not given, will be inferred from
            the ``_data``.

    """
    data: dc.InitVar[InitVar]
    dtypes: dc.InitVar[InitVar] = None

    _data: Dict[str, np.ndarray] = dc.field(init=False)
    _dtypes: Dict[str, str] = dc.field(init=False)

    def __post_init__(self, data: InitVar, dtypes: Optional[InitVar]) -> None:
        # TODO: enable this?
        # if isinstance(self._data, DataFrame):
        #     tf = self.from_dataframe(df=self._data)
        #     self._data = tf._data
        #     self._dtypes = tf._dtypes
        #     self._rows = tf._rows
        #     return

        rows: Optional[int] = None

        # check that the structure is actually a dict
        self._data = self._check_initvar(data)
        if dtypes is None or isinstance(dtypes, property):
            self._dtypes = {}
        else:
            self._dtypes = cast(Dict[str, str], self._check_initvar(dtypes))

        # check that the values are properly formed np.ndarray
        for column, value in self._data.items():
            self._ensure_valid(column, value, check_rows=False)

            if rows is None:
                rows = len(self._data[column])
            elif rows != len(self._data[column]):
                raise ValueError('`Tafra` must have consistent row counts.')

        if rows is None:
            raise ValueError('No data provided in constructor statement.')

        self.update_dtypes_inplace(self._dtypes)
        # must coalesce all dtypes immediately, other functions assume a
        # proper structure of the Tafra
        self._coalesce_dtypes()
        self._update_rows()

    def _check_initvar(self, values: InitVar) -> Dict[str, Any]:
        _values: Dict[Any, Any]

        if isinstance(values, (Mapping, dict)):
            _values = cast(Dict[str, Any], values)

        elif isinstance(values, Sequence):
            _values = self._parse_sequence(values)

        elif isinstance(values, (Iterator, enumerate)):
            _values = self._parse_iterator(cast(Iterator[_Element], values))

        elif isinstance(values, Iterable):
            _values = self._parse_iterable(cast(Iterable[_Element], values))

        else:
            # last ditch attempt
            _values = cast(Dict[Any, Any], values)

        if not isinstance(_values, Dict):
            raise TypeError('Must contain `Dict`, `Mapping`, `Sequence`, Iterable, or Iterator, '
                            f'got `{type(_values)}`')

        # cast all keys to strings if they are not
        # must copy first as mutating the dict changes next(iterator)
        columns = [c for c in _values.keys() if not isinstance(c, str)]
        for column in columns:
            _values[str(column)] = _values.pop(column)

        return _values

    def _parse_sequence(self, values: Sequence[_Element]) -> Dict[Any, Any]:
        head = values[0]
        if isinstance(head, Dict):
            for _dict in values:
                head.update(cast(Dict[Any, Any], _dict))
            _values = head

        elif isinstance(head, Sequence) and len(head) == 2:
            # maybe a Sequence of 2-tuples or 2-lists? Cast and try it.
            _values = dict(
                cast(Iterable[Tuple[Any, Any]], values))

        else:
            raise TypeError('Sequence must contain `Dict`, `Mapping`, or `Sequence`, '
                            f'got `{type(head)}`')

        return _values

    def _parse_iterable(self, values: Iterable[_Element]) -> Dict[Any, Any]:
        iter_values = iter(values)
        head = next(iter_values)
        if isinstance(head, Dict):
            for _dict in iter_values:
                head.update(cast(Dict[Any, Any], _dict))
            _values = head

        elif isinstance(head, Sequence) and len(head) == 2:
            # maybe an Iterable of 2-tuples or 2-lists? Cast and try it.
            _values = dict(chain(
                cast(Iterable[Tuple[Any, Any]], [head]),
                cast(Iterator[Tuple[Any, Any]], values)))

        else:
            raise TypeError('Iterable must contain `Dict`, `Mapping`, or `Sequence`, '
                            f'got `{type(head)}`')

        return _values

    def _parse_iterator(self, values: Iterator[_Element]) -> Dict[Any, Any]:
        head = next(values)

        if isinstance(head, Dict):
            # consume the iterator if its a dict
            for _dict in values:
                head.update(cast(Dict[Any, Any], _dict))
            _values = head

        elif isinstance(head, Sequence) and len(head) == 2:
            # maybe an Iterator of 2-tuples or 2-lists? Cast and try it.
            _values = dict(chain(
                cast(Iterable[Tuple[Any, Any]], [head]),
                cast(Iterator[Tuple[Any, Any]], values)))

        else:
            raise TypeError('Iterator must contain `Dict`, `Mapping`, or `Sequence`, '
                            f'got `{type(head)}`')

        return _values

    def __getitem__(
            self,
            item: _Union[str, int, slice, Sequence[_Union[str, int, bool]], np.ndarray]) -> Any:
        # return type is actually _Union[np.ndarray, 'Tafra'] but mypy goes insane
        if isinstance(item, str):
            return self._data[item]

        elif isinstance(item, (int, slice)):
            return self._slice(item)

        elif isinstance(item, np.ndarray):
            return self._ndindex(item)

        elif isinstance(item, Sequence):
            if isinstance(item[0], str):
                return self.select(cast(Sequence[str], item))
            else:
                return self._index(cast(Sequence[_Union[int, bool]], item))

        else:
            raise TypeError(f'Type {type(item)} not supported.')

    def __setitem__(self, item: str, value: _Union[np.ndarray, Sequence[Any], Any]) -> None:
        self._ensure_valid(item, value)

    def __len__(self) -> int:
        assert self._data is not None, 'Cannot construct a Tafra with no data.'
        return self._rows

    def __iter__(self) -> Iterator['Tafra']:
        for i in range(self._rows):
            yield self[i]

    def iterrows(self) -> Iterator['Tafra']:
        """
        Yield rows as :class:`Tafra`.

        Returns
        -------
            tafras: Iterator[Tafra]
                An iterator of :class:`Tafra`.
        """
        yield from self.__iter__()

    def itertuples(self, name: str = 'Tafra') -> Iterator[Tuple[Any, ...]]:
        """
        Yield rows as :class:`NamedTuple`.

        Parameters
        ----------
            name: str = 'Tafra'
                The name for the :class:`NamedTuple`.

        Returns
        -------
            tuples: Iterator[NamedTuple[Any, ...]]
                An iterator of :class:`NamedTuple`.
        """
        TafraNT = NamedTuple(name, **{  # type: ignore
            column: NAMEDTUPLE_TYPE[self._reduce_dtype(dtype)]
            for column, dtype in self._dtypes.items()})

        for tf in self.__iter__():
            yield TafraNT(*(value.item() for value in tf._data.values()))

    def itercols(self) -> Iterator[Tuple[str, np.ndarray]]:
        """
        Yield columns as :class:`Tuple[str, np.ndarray]` .

        Returns
        -------
            tuples: Iterator[Tuple[str, np.ndarray]]
                An iterator of :class:`Tafra`.
        """
        for column, value in self._data.items():
            yield column, value

    def __str__(self) -> str:
        return self.__repr__()

    def __repr__(self) -> str:
        return f'Tafra(data={self._data}, dtypes={self._dtypes}, rows={self._rows})'

    def _update_rows(self) -> None:
        iter_values = iter(self._data.values())
        self._rows = len(next(iter_values))
        if not all(len(v) == self._rows for v in iter_values):
            raise TypeError('Uneven length of data.')

    def _slice(self, _slice: _Union[int, slice]) -> 'Tafra':
        """
        Use slice object to slice np.ndarray.

        Parameters
        ----------
            _slice: Union[int, slice]
                The ``slice`` object.

        Returns
        -------
            tafra: Tafra
                The sliced :class:`Tafra`.
        """
        return Tafra(
            {column: value[_slice]
                for column, value in self._data.items()},
            self._dtypes
        )

    def _index(self, index: Sequence[_Union[int, bool]]) -> 'Tafra':
        """
        Use numpy indexing to slice the data :class:`np.ndarray`.

        Parameters
        ----------
            index: Sequence[Union[int, bool]]

        """
        # TODO: just let numpy handle errors?
        # head = index[0]

        # if isinstance(index[0], str):
        #     if all(isinstance(item, str) for item in index):
                # return self.select(cast(Sequence[str], index))
        #     else:
        #         raise IndexError('Index `Sequence` does not contain all `str`.')

        # elif (isinstance(head, bool)
        #         and not(all(isinstance(item, bool) for item in index))):
        #     raise IndexError('Index `Sequence` does not contain all `bool`.')

        # elif (isinstance(head, int)   # type: ignore
        #         and not(all(isinstance(item, int) for item in index))):
        #     raise IndexError('Index `Sequence` does not contain all `int`.')

        return Tafra(
            {column: value[index]
                for column, value in self._data.items()},
            self._dtypes
        )

    def _ndindex(self, index: np.ndarray) -> 'Tafra':
        """
        Use :class:`numpy.ndarray` indexing to slice the data :class:`np.ndarray`.

        Parameters
        ----------
            index: np.ndarray

        """
        # TODO: just let numpy handle errors?
        # if not (index.dtype == np.int or index.dtype == np.bool):
        #     raise IndexError(
        #         f'Index array is of dtype={index.dtype}, '
        #         'must subtype of `np.int` or `np.bool`.')
        if index.ndim != 1:
            raise IndexError(f'Indexing np.ndarray must ndim == 1, got ndim == {index.ndim}')

        return Tafra(
            {column: value[index]
                for column, value in self._data.items()},
            self._dtypes
        )

    def _repr_pretty_(self, p: 'IPython.lib.pretty.RepresentationPrinter',  # type: ignore # noqa
                      cycle: bool) -> None:
        """
        A dunder method for IPython to pretty print.

        Parameters
        ----------
            p: IPython.lib.pretty.RepresentationPrinter
                IPython provides this class to handle the object representation.

            cycle: bool
                IPython has detected an infinite loop. Print an alternative
                represenation and return.

        Returns
        -------
            None
                Calls p.text and returns.
        """
        if cycle:
            p.text('Tafra(...)')
        else:
            p.text(self._pretty_format(lambda s: ' ' + pprint.pformat(s, indent=1)[1:].strip()))

    def _repr_html_(self) -> str:
        """
        a dunder moethod for Jupyter Notebook to print HTML.
        """
        return self.to_html()

    def _pretty_format(self, formatter: Callable[[object], str]) -> str:
        """
        Format _data and _dtypes for pretty printing.

        Parameters
        ----------
            formatter: Callabke[[object], str]
                A formatter that operates on the _data and _dtypes :class:`dict`.

        Returns
        -------
            string: str
                The formatted string for printing.
        """
        PATTERN = r'(, dtype=[a-z]+)(?=\))'

        return '\n'.join([
            'Tafra(data = {',
            f'{re.sub(PATTERN, "", formatter(self._data))},',
            'dtypes = {',
            f'{re.sub(PATTERN, "", formatter(self._dtypes))},',
            f'rows = {self._rows})'
        ])

    def pformat(self, indent: int = 1, width: int = 80, depth: Optional[int] = None,
                compact: bool = False) -> str:
        """
        Format for pretty printing. Parameters are passed to :class:`pprint.PrettyPrinter`.

        Parameters
        ----------
            indent: int
                Number of spaces to indent for each level of nesting.

            width: int
                Attempted maximum number of columns in the output.

            depth: Optional[int]
                The maximum depth to print out nested structures.

            compact: bool
                If true, several items will be combined in one line.

        Returns
        -------
            formatted string: str
                A formatted string for pretty printing.
        """
        return self._pretty_format(
            lambda s: indent * ' ' + pprint.pformat(
                s, indent, width, depth, compact=compact)[1:].strip())

    def pprint(self, indent: int = 1, width: int = 80, depth: Optional[int] = None,
               compact: bool = False) -> None:
        """
        Pretty print. Parameters are passed to :class:`pprint.PrettyPrinter`.

        Parameters
        ----------
            indent: int
                Number of spaces to indent for each level of nesting.

            width: int
                Attempted maximum number of columns in the output.

            depth: Optional[int]
                The maximum depth to print out nested structures.

            compact: bool
                If true, several items will be combined in one line.

        Returns
        -------
            None: None
        """
        print(self.pformat(indent, width, depth, compact=compact))

    @staticmethod
    def _html_thead(columns: Iterable[Any]) -> str:
        """
        Construct the table head of the HTML representation.

        Parameters
        ----------
            columns: Iterable[Any]
                An iterable of items with defined func:`__repr__` methods.

        Returns
        -------
            HTML: str
                The HTML table head.
        """
        return '<thead>\n<tr>\n{th}\n</tr>\n</thead>' \
            .format(th='\n'.join(f'<th>{c}</th>' for c in columns))

    @staticmethod
    def _html_tr(row: Iterable[Any]) -> str:
        """
        Construct each table row of the HTML representation.

        Parameters
        ----------
            row: Iterable[Any]
                An iterable of items with defined func:`__repr__` methods.

        Returns
        -------
            HTML: str
                The HTML table row.
        """
        return '<tr>\n{td}\n</tr>' \
            .format(td='\n'.join(f'<td>{td}</td>' for td in row))

    @staticmethod
    def _html_tbody(tr: Iterable[str]) -> str:
        """
        Construct the table body of the HTML representation.

        Parameters
        ----------
            tr: Iterable[str]
                An iterable of HTML table rows.

        Returns
        -------
            HTML: str
                The HTML table body.
        """
        return '<tbody>\n{tr}\n</tbody>' \
            .format(tr='\n'.join(tr))

    @staticmethod
    def _html_table(thead: str, tbody: str) -> str:
        """
        Construct the final table of the HTML representation.

        Parameters
        ----------
            thead: str
                An HTML representation of the table head.

            tbody: str
                An HTML representation of the table body.

        Returns
        -------
            HTML: str
                The HTML table.
        """
        return f'<table>\n{thead}\n{tbody}\n</table>'

    def to_html(self, n: int = 20) -> str:
        """
        Construct an HTML table representation of the :class:`Tafra` data.

        Parameters
        ----------
            n: int = 20
                Number of items to print.

        Returns
        -------
            HTML: str
                The HTML table representation.
        """
        thead = self._html_thead(chain([''], self._data.keys()))
        tr = chain(
            [self._html_tr(chain(
                ['dtype'],
                self._dtypes.values()
            ))],
            (self._html_tr(chain(
                [i],
                (v[i] for v in self._data.values())
            ))
                for i in range(min(n, self._rows)))
        )
        tbody = self._html_tbody(tr)
        return self._html_table(thead, tbody)

    def _ensure_valid(self, column: str, value: _Union[np.ndarray, Sequence[Any], Any],
                      check_rows: bool = True) -> None:
        """
        Validate values as an :class:`np.ndarray` of equal length to
        :attr:`rows` before assignment. Will attempt to create a
        :class:`np.ndarray` if ``value`` is not one already, and will check
        that :attr`np.ndarray.ndim` is ``1``. If :attr:`np.ndarray.ndim`
        ``> 1`` it will attempt :meth:`np.squeeze`
        on ``value``.

        Parameters
        ----------
            column: str
                The column to assign to.

            value: Union[np.ndarray, Sequence[Any], Any]
                The value to be assigned.

        Returns
        -------
            None: None
        """
        id_value = id(value)
        rows = self._rows if check_rows else 1

        if isinstance(value, np.ndarray):
            if len(value.shape) == 0:
                value = np.full(rows, value.item())

        elif isinstance(value, str) or not isinstance(value, Sized) or value is None:
            value = np.full(rows, value)

        elif isinstance(value, Iterable):
            value = np.array(value)

        assert isinstance(value, np.ndarray), '`Tafra` only supports assigning `ndarray`.'

        if value.ndim > 1:
            sq_value = value.squeeze()
            if sq_value.ndim > 1:
                raise ValueError('`ndarray` or `np.squeeze(ndarray)` must have ndim == 1.')
            elif sq_value.ndim == 1:
                # if value was a single item, squeeze returns zero length item
                warnings.warn('`np.squeeze(ndarray)` applied to set ndim == 1.')
                warnings.resetwarnings()
                value = sq_value

        assert value.ndim >= 1, '`Tafra` only supports assigning ndim >= 1.'

        if check_rows and len(value) != rows:
            raise ValueError(
                '`Tafra` must have consistent row counts.\n'
                f'This `Tafra` has {rows} rows. Assigned np.ndarray has {len(value)} rows.')

        # special parsing of various object types
        parsed_value = object_formatter.parse_dtype(value)
        if parsed_value is not None:
            value = parsed_value

        # have we modified value?
        if id(value) != id_value:
            self._data[column] = value
            self._dtypes[column] = self._format_dtype(value.dtype)

    def parse_object_dtypes(self) -> 'Tafra':
        """
        Parse the object dtypes using the :class:`ObjectFormatter` instance.
        """
        tafra = self.copy()
        tafra.parse_object_dtypes_inplace()
        return tafra

    def parse_object_dtypes_inplace(self) -> None:
        """
        Inplace version.

        Parse the object dtypes using the :class:`ObjectFormatter` instance.
        """
        for column, value in self._data.items():
            parsed_value = object_formatter.parse_dtype(value)
            if parsed_value is not None:
                self._data[column] = parsed_value
                self._dtypes[column] = self._format_dtype(parsed_value.dtype)

    def _validate_columns(self, columns: Iterable[str]) -> None:
        """
        Validate that the column name(s) exists in :attr:`_data`.

        Parameters
        ----------
            columns: Iterable[str]
                The column names to validate.

        Returns
        -------
            None: None
        """
        for column in columns:
            if column not in self._data.keys():
                raise ValueError(f'Column {column} does not exist in `tafra`.')

    def _validate_dtypes(self, dtypes: Dict[str, Any]) -> Dict[str, str]:
        """
        Validate that the dtypes as internally used names and that the columns
        exists in :attr:`_data`.

        Parameters
        ----------
            dtypes: Dict[str, Any]
                The dtypes to validate.

        Returns
        -------
            dtypes: Dict[str, str]
                The validated types.
        """
        msg = ''
        _dtypes: Dict[str, Any] = {}

        self._validate_columns(dtypes.keys())

        for column, _dtype in dtypes.items():
            _dtypes[column] = self._format_dtype(_dtype)

        return _dtypes

    @staticmethod
    def _format_dtype(dtype: Any) -> str:
        """
        Parse a dtype into the internally used string representation, if
        defined. Otherwise, pass through and let numpy raise error if it is
        not a valid dtype.

        Parameters
        ----------
            dtype: Any
                The dtype to parse.

        Returns
        -------
            dtype: str
                The parsed dtype.
        """
        _dtype = np.dtype(dtype)
        name = _dtype.type.__name__
        if 'str' in name:
            return _dtype.str

        return name.replace('_', '')

    @staticmethod
    def _reduce_dtype(dtype: Any) -> str:
        """
        Parse a dtype to the base type.

        Parameters
        ----------
            dtype: Any
                The dtype to parse.

        Returns
        -------
            dtype: str
                The parsed dtype.
        """
        name = np.dtype(dtype).type.__name__
        m = re.search(r'([a-z]+)', name)
        if m:
            return m.group(1)

        # are there any dtypes without text names?
        return name  # pragma: no cover

    @classmethod
    def from_records(cls, records: Iterable[Iterable[Any]], columns: Iterable[str],
                     dtypes: Optional[Iterable[Any]] = None) -> 'Tafra':
        """
        Construct a :class:`Tafra` from an Iterator of records, e.g. from a
        SQL query. The records should be a nested Iterable, but can also be
        fed a cursor method such as ``cur.fetchmany()`` or ``cur.fetchall()``.

        Parameters
        ----------
            records: ITerable[Iteralble[str]]
                The records to turn into a :class:`Tafra`.

            columns: Iterable[str]
                The column names to use.

            dtypes: Optional[Iterable[Any]] = None
                The dtypes of the columns.

        Returns
        -------
            tafra: Tafra
                The constructed :class:`Tafra`.
        """
        if dtypes is None:
            return Tafra({column: value for column, value in zip(columns, zip(*records))})

        return Tafra(
            {column: value for column, value in zip(columns, zip(*records))},
            {column: value for column, value in zip(columns, dtypes)}
        )

    @classmethod
    def from_series(cls, s: Series, dtype: Optional[str] = None) -> 'Tafra':
        """
        Construct a :class:`Tafra` from a :class:`pd.DataFrame`.

        Parameters
        ----------
            df: pd.DataFrame
                The dataframe used to build the :class:`Tafra`.

            dtypes: Optional[str] = None
                The dtypes of the columns.

        Returns
        -------
            tafra: Tafra
                The constructed :class:`Tafra`.
        """
        if dtype is None:
            dtype = s.dtype
        dtypes = {s.name: cls._format_dtype(dtype)}

        return cls(
            {s.name: s.values.astype(dtypes[s.name])},
            dtypes
        )

    @classmethod
    def from_dataframe(cls, df: DataFrame, dtypes: Optional[Dict[str, Any]] = None) -> 'Tafra':
        """
        Construct a :class:`Tafra` from a :class:`pd.DataFrame`.

        Parameters
        ----------
            df: pd.DataFrame
                The dataframe used to build the :class:`Tafra`.

            dtypes: Optional[Dict[str, Any]] = None
                The dtypes of the columns.

        Returns
        -------
            tafra: Tafra
                The constructed :class:`Tafra`.
        """
        if dtypes is None:
            dtypes = {c: t for c, t in zip(df.columns, df.dtypes)}
        dtypes = {c: cls._format_dtype(t) for c, t in dtypes.items()}

        return cls(
            {c: df[c].values.astype(dtypes[c]) for c in df.columns},
            {c: dtypes[c] for c in df.columns}
        )

    @classmethod
    def read_sql(cls, query: str, cur: Cursor) -> 'Tafra':
        """
        Execute a SQL SELECT statement using a :class:`pyodbc.Cursor` and
        return a Tuple of column names and an Iterator of records.

        Parameters
        ----------
            query: str
                The SQL query.

            cur: pyodbc.Cursor
                The SQL cursor.

        Returns
        -------
            tafra: Tafra
                The constructed :class:`Tafra`.
        """
        cur.execute(query)

        columns, dtypes = zip(*((d[0], d[1]) for d in cur.description))

        head = cur.fetchone()
        if head is None:
            return Tafra({column: () for column in columns})

        return Tafra.from_records(chain([head], cur.fetchall()), columns, dtypes)

    @classmethod
    def read_sql_chunks(cls, query: str, cur: Cursor, chunksize: int = 100) -> Iterator['Tafra']:
        """
        Execute a SQL SELECT statement using a :class:`pyodbc.Cursor` and
        return a Tuple of column names and an Iterator of records.

        Parameters
        ----------
            query: str
                The SQL query.

            cur: pyodbc.Cursor
                The SQL cursor.

        Returns
        -------
            tafra: Tafra
                The constructed :class:`Tafra`.
        """
        cur.execute(query)

        columns, dtypes = zip(*((d[0], d[1]) for d in cur.description))

        head = cur.fetchone()
        if head is None:
            yield Tafra({column: () for column in columns})
            return

        def chunks(iterable: Iterable[Any], chunksize: int = 1000) -> Iterator[Iterable[Any]]:
            for f in iterable:
                yield list(chain([f], islice(iterable, chunksize - 1)))

        for chunk in chunks(chain([head], cur), chunksize):
            yield Tafra.from_records(chunk, columns, dtypes)

    @classmethod
    def read_csv(cls, csv_file: _Union[str, TextIOWrapper], guess_rows: int = 5,
                 **csvkw: Dict[str, Any]) -> 'Tafra':
        """
        Read a CSV file with a header row, infer the types of each column,
        and return a Tafra containing the file's contents.

        Parameters
        ----------
            csv_file: Union[str, TextIOWrapper]
                The path to the CSV file, or an open file-like object.

            guess_rows: int
                The number of rows to use when guessing column types.

            **csvkw: Dict[str, Any]
                Additional keyword arguments passed to csv.reader.

        Returns
        -------
            tafra: Tafra
                The constructed :class:`Tafra`.
        """
        reader = CSVReader(csv_file, guess_rows, **csvkw)
        return Tafra(reader.read())

    @classmethod
    def as_tafra(cls, maybe_tafra: _Union['Tafra', DataFrame, Series, Dict[str, Any], Any]
                 ) -> Optional['Tafra']:
        """
        Returns the unmodified `tafra`` if already a `Tafra`, else construct
        a `Tafra` from known types or subtypes of :class:`DataFrame` or `dict`.
        Structural subtypes of :class:`DataFrame` or :class:`Series` are also
        valid, as are classes that have ``cls.__name__ == 'DataFrame'`` or
        ``cls.__name__ == 'Series'``.

        Parameters
        ----------
            maybe_tafra: Union['tafra', DataFrame]
                The object to ensure is a :class:`Tafra`.

        Returns
        -------
            tafra: Optional[Tafra]
                The :class:`Tafra`, or None is ``maybe_tafra`` is an unknown
                type.
        """
        if isinstance(maybe_tafra, Tafra):
            return maybe_tafra

        elif isinstance(maybe_tafra, Series):  # pragma: no cover
            return cls.from_series(maybe_tafra)

        elif type(maybe_tafra).__name__ == 'Series':  # pragma: no cover
            return cls.from_series(cast(Series, maybe_tafra))

        elif isinstance(maybe_tafra, DataFrame):  # pragma: no cover
            return cls.from_dataframe(maybe_tafra)

        elif type(maybe_tafra).__name__ == 'DataFrame':  # pragma: no cover
            return cls.from_dataframe(cast(DataFrame, maybe_tafra))

        elif isinstance(maybe_tafra, dict):
            return cls(maybe_tafra)

        raise TypeError(f'Unknown type `{type(maybe_tafra)}` for conversion to `Tafra`')

    @property
    def columns(self) -> Tuple[str, ...]:
        """
        The names of the columns. Equivalent to `Tafra`.keys().

        Returns
        -------
            columns: Tuple[str, ...]
                The column names.
        """
        return tuple(self._data.keys())

    @columns.setter
    def columns(self, value: Any) -> None:
        raise ValueError('Assignment to `columns` is forbidden.')

    @property
    def rows(self) -> int:
        """
        The number of rows of the first item in :attr:`data`. The :func:`len()`
        of all items have been previously validated.

        Returns
        -------
            rows: int
                The number of rows of the :class:`Tafra`.
        """
        return self.__len__()

    @rows.setter
    def rows(self, value: Any) -> None:
        raise ValueError('Assignment to `rows` is forbidden.')

    @property  # type: ignore
    def data(self) -> Dict[str, np.ndarray]:
        """
        The :class:`Tafra` data.

        Returns
        -------
            data: Dict[str, np.ndarray]
                The data.
        """
        return self._data

    @data.setter
    def data(self, value: Any) -> None:
        raise ValueError('Assignment to `data` is forbidden.')

    @property  # type: ignore
    def dtypes(self) -> Dict[str, str]:
        """
        The :class:`Tafra` dtypes.

        Returns
        -------
            dtypes: Dict[str, str]
                The dtypes.
        """
        return self._dtypes

    @dtypes.setter
    def dtypes(self, value: Any) -> None:
        raise ValueError('Assignment to `dtypes` is forbidden.')

    @property
    def size(self) -> int:
        """
        The :class:`Tafra` size.

        Returns
        -------
            size: int
                The size.
        """
        return self.rows * len(self.columns)

    @size.setter
    def size(self, value: Any) -> None:
        raise ValueError('Assignment to `size` is forbidden.')

    @property
    def ndim(self) -> int:
        """
        The :class:`Tafra` number of dimensions.

        Returns
        -------
            ndim: int
                The number of dimensions.
        """
        return max(2, len(self.columns))

    @ndim.setter
    def ndim(self, value: Any) -> None:
        raise ValueError('Assignment to `ndim` is forbidden.')

    @property
    def shape(self) -> Tuple[int, int]:
        """
        The :class:`Tafra` shape.

        Returns
        -------
            shape: int
                The shape.
        """
        return self.rows, len(self.columns)

    @shape.setter
    def shape(self, value: Any) -> None:
        raise ValueError('Assignment to `shape` is forbidden.')

    def row_map(self, fn: Callable[..., Any], *args: Any, **kwargs: Any) -> Iterator[Any]:
        """
        Map a function over rows. To apply to specific columns, use
        :meth:`select` first. The function must operate on :class:`Tafra`.

        Parameters
        ----------
            fn: Callable[..., Any]
                The function to map.

            *args: Any
                Additional positional arguments to ``fn``.

            **kwargs: Any
                Additional keyword arguments to ``fn``.

        Returns
        -------
            iter_tf: Iterator[Any]
                An iterator to map the function.
        """
        for tf in self.__iter__():
            yield fn(tf, *args, **kwargs)

    def col_map(self, fn: Callable[..., Any], name: bool = True,
                *args: Any, **kwargs: Any) -> Iterator[_Union[Any, Tuple[str, Any]]]:
        """
        Map a function over columns. To apply to specific columns, use
        :meth:`select` first. The function must operate on :class:`Tuple[str, np.ndarray]`.

        Parameters
        ----------
            fn: Callable[..., Any]
                The function to map.

            name: bool
                Return the column name.

            *args: Any
                Additional positional arguments to ``fn``.

            **kwargs: Any
                Additional keyword arguments to ``fn``.

        Returns
        -------
            iter_tf: Iterator[Any]
                An iterator to map the function.
        """
        if name:
            for column, value in self.itercols():
                yield column, fn(value, *args, **kwargs)
            return

        for column, value in self.itercols():
            yield fn(value, *args, **kwargs)

    def head(self, n: int = 5) -> 'Tafra':
        """
        Display the head of the :class:`Tafra`.

        Parameters
        ----------
            n: int = 5
                The number of rows to display.

        Returns
        -------
            None: None
        """
        return self._slice(slice(n))

    def select(self, columns: Iterable[str]) -> 'Tafra':
        """
        Use column names to slice the :class:`Tafra` columns analogous to
        SQL SELECT.
        This does not copy the data. Call :meth:`copy` to obtain a copy of
        the sliced data.

        Parameters
        ----------
            columns: Iterable[str]
                The column names to slice from the :class:`Tafra`.

        Returns
        -------
            tafra: Tafra
                the :class:`Tafra` with the sliced columns.
        """
        self._validate_columns(columns)

        return Tafra(
            {column: value for column, value in self._data.items()
             if column in columns},
            {column: value for column, value in self._dtypes.items()
             if column in columns},
        )

    def keys(self) -> KeysView[str]:
        """
        Return the keys of :attr:`data`, i.e. like :meth:`dict.keys()`.

        Returns
        -------
            data keys: KeysView[str]
                The keys of the data property.
        """
        return self._data.keys()

    def values(self) -> ValuesView[np.ndarray]:
        """
        Return the values of :attr:`data`, i.e. like :meth:`dict.values()`.

        Returns
        -------
            data values: ValuesView[np.ndarray]
                The values of the data property.
        """
        return self._data.values()

    def items(self) -> ItemsView[str, np.ndarray]:
        """
        Return the items of :attr:`data`, i.e. like :meth:`dict.items()`.

        Returns
        -------
            items: ItemsView[str, np.ndarray]
                The data items.
        """
        return self._data.items()

    def get(self, key: str, default: Any = None) -> Any:
        """
        Return from the :meth:`get` function of :attr:`data`, i.e. like
        :meth:`dict.get()`.

        Parameters
        ----------
            key: str
                The key value in the data property.

            default: Any
                The default to return if the key does not exist.

        Returns
        -------
            value: Any
                The value for the key, or the default if the key does not
                exist.
        """
        return self._data.get(key, default)

    def update(self, other: 'Tafra') -> 'Tafra':
        """
        Update the data and dtypes of this :class:`Tafra` with another
        :class:`Tafra`. Length of rows must match, while data of different
        ``dtype`` will overwrite.

        Parameters
        ----------
            other: Tafra
                The other :class:`Tafra` from which to update.

        Returns
        -------
            None: None
        """
        tafra = self.copy()
        tafra.update_inplace(other)
        return tafra

    def update_inplace(self, other: 'Tafra') -> None:
        """
        Inplace version.

        Update the data and dtypes of this :class:`Tafra` with another
        :class:`Tafra`. Length of rows must match, while data of different
        ``dtype`` will overwrite.

        Parameters
        ----------
            other: Tafra
                The other :class:`Tafra` from which to update.

        Returns
        -------
            None: None
        """
        rows = self._rows

        for column, value in other._data.items():
            if len(value) != rows:
                raise ValueError(
                    'Other `Tafra` must have consistent row count. '
                    f'This `Tafra` has {rows} rows, other `Tafra` has {len(value)} rows.')
            self._data[column] = value

        self.update_dtypes_inplace(other._dtypes)

    def _coalesce_dtypes(self) -> None:
        """
        Update :attr:`dtypes` with missing keys that exist in :attr:`data`.
        **Must be called if :attr:`data` or :attr:`data` is directly
        modified!**

        Returns
        -------
            None: None
        """
        for column in self._data.keys():
            if column not in self._dtypes:
                self._dtypes[column] = self._format_dtype(self._data[column].dtype)

    def update_dtypes(self, dtypes: Dict[str, Any]) -> 'Tafra':
        """
        Apply new dtypes.

        Parameters
        ----------
            dtypes: Dict[str, Any]
                The dtypes to update. If ``None``, create from entries in
                :attr:`data`.

        Returns
        -------
            tafra: Optional[Tafra]
                The updated :class:`Tafra`.
        """
        tafra = self.copy()
        tafra.update_dtypes_inplace(dtypes)
        return tafra

    def update_dtypes_inplace(self, dtypes: Dict[str, Any]) -> None:
        """
        Inplace version.

        Apply new dtypes.

        Parameters
        ----------
            dtypes: Dict[str, Any]
                The dtypes to update. If ``None``, create from entries in
                :attr:`data`.

        Returns
        -------
            tafra: Optional[Tafra]
                The updated :class:`Tafra`.
        """
        dtypes = self._validate_dtypes(dtypes)
        self._dtypes.update(dtypes)


        for column in dtypes.keys():
            if self._format_dtype(self._data[column].dtype) != self._dtypes[column]:
                self._data[column] = self._data[column].astype(self._dtypes[column])

    def rename(self, renames: Dict[str, str]) -> 'Tafra':
        """
        Rename columns in the :class:`Tafra` from a :class:`dict`.

        Parameters
        ----------
            renames: Dict[str, str]
                The map from current names to new names.

        Returns
        -------
            tafra: Optional[Tafra]
                The :class:`Tafra` with update names.
        """

        tafra = self.copy()
        tafra.rename_inplace(renames)
        return tafra

    def rename_inplace(self, renames: Dict[str, str]) -> None:
        """
        In-place version.

        Rename columns in the :class:`Tafra` from a :class:`dict`.

        Parameters
        ----------
            renames: Dict[str, str]
                The map from current names to new names.

        Returns
        -------
            tafra: Optional[Tafra]
                The :class:`Tafra` with update names.
        """
        self._validate_columns(renames.keys())

        for cur, new in renames.items():
            self._data[new] = self._data.pop(cur)
            self._dtypes[new] = self._dtypes.pop(cur)
        return None

    def delete(self, columns: Iterable[str]) -> 'Tafra':
        """
        Remove a column from :attr:`data` and :attr:`dtypes`.

        Parameters
        ----------
            column: str
                The column to remove.

        Returns
        -------
            tafra: Optional[Tafra]
                The :class:`Tafra` with the deleted column.
        """
        if isinstance(columns, str):
            columns = [columns]

        self._validate_columns(columns)

        return Tafra(
            {column: value.copy() for column, value in self._data.items()
             if column not in columns},
            {column: value for column, value in self._dtypes.items()
             if column not in columns}
        )

    def delete_inplace(self, columns: Iterable[str]) -> None:
        """
        In-place version.

        Remove a column from :attr:`data` and :attr:`dtypes`.

        Parameters
        ----------
            column: str
                The column to remove.

        Returns
        -------
            tafra: Optional[Tafra]
                The :class:`Tafra` with the deleted column.
        """
        if isinstance(columns, str):
            columns = [columns]

        self._validate_columns(columns)

        for column in columns:
            _ = self._data.pop(column, None)
            _ = self._dtypes.pop(column, None)

    def copy(self, order: str = 'C') -> 'Tafra':
        """
        Create a copy of a :class:`Tafra`.

        Parameters
        ----------
            order: str = 'C' {‘C’, ‘F’, ‘A’, ‘K’}
                Controls the memory layout of the copy. ‘C’ means C-order,
                ‘F’ means F-order, ‘A’ means ‘F’ if a is Fortran contiguous,
                ‘C’ otherwise. ‘K’ means match the layout of a as closely as
                possible.

        Returns
        -------
            tafra: Tafra
                A copied :class:`Tafra`.
        """
        return Tafra(
            {column: value.copy(order=order)
                for column, value in self._data.items()},
            self._dtypes.copy()
        )

    def coalesce(self, column: str,
                 fills: Iterable[_Union[None, str, int, float, bool, np.ndarray]]) -> np.ndarray:
        """
        Fill ``None`` values from ``fills``. Analogous to ``SQL COALESCE`` or
        :meth:`pd.fillna`.

        Parameters
        ----------
            column: str
                The column to coalesce.

            fills: Iterable[Union[str, int, float, bool, np.ndarray]:

        Returns
        -------
            data: np.ndarray
                The coalesced data.
        """
        #TODO: handle dtype?
        iter_fills = iter(fills)
        head = next(iter_fills)

        if column in self._data.keys():
            value = self._data[column].copy()
        else:
            value = np.empty(self._rows, np.asarray(head).dtype)

        for fill in chain([head], iter_fills):
            f = np.atleast_1d(fill)
            where_na = np.full(self._rows, False)
            where_na |= value == np.array([None])
            try:
                where_na |= np.isnan(value)
            except:
                pass
                # pass

            for w in where_na:
                if len(f) == 1:
                    value[where_na] = f
                else:
                    value[where_na] = f[where_na]

        return value

    def coalesce_inplace(self, column: str,
                         fills: Iterable[_Union[None, str, int, float, bool, np.ndarray]]) -> None:
        """
        In-place version.

        Fill ``None`` values from ``fills``. Analogous to ``SQL COALESCE`` or
        :meth:`pd.fillna`.

        Parameters
        ----------
            column: str
                The column to coalesce.

            fills: Iterable[Union[str, int, float, bool, np.ndarray]:

        Returns
        -------
            data: np.ndarray
                The coalesced data.
        """
        self._data[column] = self.coalesce(column, fills)
        self.update_dtypes_inplace({column: self._data[column].dtype})

    def _cast_record(self, dtype: str, data: np.ndarray, cast_null: bool) -> Optional[float]:
        """
        Casts needed to generate records for database insert.
        Will cast ``np.nan`` to ``None``. Requires changing ``dtype`` to
        ``object``.

        Parameters
        ----------
            dtype: str
                The dtype of the data value.

            data: np.ndarray
                The data to have its values cast.

            cast_null: bool
                Perform the cast for ``np.nan``

        Returns
        -------
            value: Any
                The cast value.
        """
        _dtype = self._reduce_dtype(dtype)
        value: Any = RECORD_TYPE[_dtype](data.item())
        if cast_null and _dtype == 'float' and np.isnan(data.item()):
            return None
        return value

    def to_records(self, columns: Optional[Iterable[str]] = None,
                   cast_null: bool = True) -> Iterator[Tuple[Any, ...]]:
        """
        Return a :class:`Iterator` of :class:`Tuple`, each being a record
        (i.e. row) and allowing heterogeneous typing. Useful for e.g. sending
        records back to a database.

        Parameters
        ----------
            columns: Optional[Iterable[str]] = None
                The columns to extract. If ``None``, extract all columns.

            cast_null: bool
                Cast ``np.nan`` to None. Necessary for :mod:``pyodbc``

        Returns
        -------
            records: Iterator[Tuple[Any, ...]]
        """
        if columns is None:
            columns = self.columns
        else:
            if isinstance(columns, str):
                columns = [columns]
            self._validate_columns(columns)

        for row in range(self._rows):
            yield tuple(self._cast_record(
                self._dtypes[c], self._data[c][[row]],
                cast_null
            ) for c in columns)
        return

    def to_list(self, columns: Optional[Iterable[str]] = None,
                inner: bool = False) -> _Union[List[np.ndarray], List[List[Any]]]:
        """
        Return a list of homogeneously typed columns (as np.ndarrays). If a
        generator is needed, use `Tafra.to_records()`. If `inner == True`
        each column will be cast from :class:`np.ndarray` to a :class:`List`.

        Parameters
        ----------
            columns: Optional[Iterable[str]] = None
                The columns to extract. If ``None``, extract all columns.

            inner: bool = False
                Cast all :class:`np.ndarray` to :class`List`.

        Returns
        -------
            list: Union[List[np.ndarray], List[List[Any]]]
        """
        if columns is None:
            columns = self.columns
        else:
            if isinstance(columns, str):
                columns = [columns]
            self._validate_columns(columns)

        if inner:
            return [list(self._data[c]) for c in columns]
        return [self._data[c] for c in columns]

    def to_tuple(self, columns: Optional[Iterable[str]] = None, name: str = 'Tafra',
                 inner: bool = False) -> _Union[Tuple[np.ndarray], Tuple[Tuple[Any, ...]]]:
        """
        Return a :class:`NamedTuple`. If a generator is needed, use
        :meth:`Tafra.to_records()`. If `inner == True` each column will be
        cast from :class:`np.ndarray` to a :class:`Tuple`.

        Parameters
        ----------
            columns: Optional[Iterable[str]] = None
                The columns to extract. If ``None``, extract all columns.

            inner: bool = False
                Cast all :class:`np.ndarray` to :class`List`.

        Returns
        -------
            list: Union[Tuple[np.ndarray], Tuple[Tuple[Any, ...]]]
        """
        if columns is None:
            columns = self.columns
        else:
            if isinstance(columns, str):
                columns = [columns]
            self._validate_columns(columns)

        # note: mypy does not support dynamically constructed NamedTuple as return type
        TafraNT = NamedTuple(name, **{  # type: ignore
            c: NAMEDTUPLE_TYPE[self._reduce_dtype(self._dtypes[c])]
            for c in columns})

        if inner:
            return TafraNT(*(tuple(self._data[c]) for c in columns))  # type: ignore
        return TafraNT(*(self._data[c] for c in columns))  # type: ignore

    def to_array(self, columns: Optional[Iterable[str]] = None) -> np.ndarray:
        """
        Return an object array.

        Parameters
        ----------
            columns: Optional[Iterable[str]] = None
                The columns to extract. If ``None``, extract all columns.

        Returns
        -------
            array: np.ndarray
        """
        if columns is None:
            columns = self.columns
        else:
            if isinstance(columns, str):
                columns = [columns]
            self._validate_columns(columns)

        return np.array(list(self._data[c] for c in columns)).T

    def to_pandas(self) -> DataFrame:
        """
        Construct a :class:`pandas.DataFrame`.

        Returns
        -------
            dataframe: :class:`pandas.DataFrame`
        """
        try:
            import pandas as pd  # type: ignore
        except ImportError as e:  # pragma: no cover
            raise ImportError('`pandas` does not appear to be installed.')

        return pd.DataFrame(self._data)

    def union(self, other: 'Tafra') -> 'Tafra':
        """
        Helper function to implement :meth:`tafra.group.Union.apply`.

        Union two :class:`Tafra` together. Analogy to SQL UNION or
        `pandas.append`. All column names and dtypes must match.

        Parameters
        ----------
            other: Tafra
                The other tafra to union.

        Returns
        -------
            tafra: Tafra
                A new tafra with the unioned data.
        """
        return Union().apply(self, other)

    def union_inplace(self, other: 'Tafra') -> None:
        """
        Inplace version.


        Helper function to implement :meth:`tafra.group.Union.apply_inplace`.

        Union two :class:`Tafra` together. Analogy to SQL UNION or
        `pandas.append`. All column names and dtypes must match.

        Parameters
        ----------
            other: Tafra
                The other tafra to union.

        Returns
        -------
            None: None
        """
        Union().apply_inplace(self, other)

    def group_by(self, columns: Iterable[str], aggregation: 'InitAggregation' = {},
                 iter_fn: Mapping[str, Callable[[np.ndarray], Any]] = dict()) -> 'Tafra':
        """
        Helper function to implement :meth:`tafra.group.GroupBy.apply`.

        Aggregation by a set of unique values.

        Analogy to SQL ``GROUP BY``, not :meth:`pandas.DataFrame.groupby()`.

        Parameters
        ----------
            columns: Iterable[str]
                The column names to group by.

            aggregation: Mapping[str, Union[Callable[[np.ndarray], Any], \
                Optional. Tuple[Callable[[np.ndarray], Any], str]]]
                A mapping for columns and aggregation functions. Should be
                given as {'column': fn} or {'new_column': (fn, 'column')}.

            iter_fn: Mapping[str, Callable[[np.ndarray], Any]]
                Optional. A mapping for new columns names to the function to apply to
                the enumeration. Should be given as {'new_column': fn}.

        Returns
        -------
            tafra: Tafra
                The aggregated :class:`Tafra`.
        """
        return GroupBy(columns, aggregation, iter_fn).apply(self)

    def transform(self, columns: Iterable[str], aggregation: 'InitAggregation' = {},
                  iter_fn: Dict[str, Callable[[np.ndarray], Any]] = dict()) -> 'Tafra':
        """
        Helper function to implement :meth:`tafra.group.Transform.apply`.

        Apply a function to each unique set of values and join to the original table.

        Analogy to :meth:`pandas.DataFrame.groupby().transform()`,
        i.e. a SQL ``GROUP BY`` and ``LEFT JOIN`` back to the original table.

        Parameters
        ----------
            group_by: Iterable[str]
                The column names to group by.

            aggregation: Mapping[str, Union[Callable[[np.ndarray], Any], \
            Tuple[Callable[[np.ndarray], Any], str]]]
                Optional. A mapping for columns and aggregation functions. Should be
                given as {'column': fn} or {'new_column': (fn, 'column')}.

            iter_fn: Mapping[str, Callable[[np.ndarray], Any]]
                Optional. A mapping for new columns names to the function to apply to
                the enumeration. Should be given as {'new_column': fn}.

        Returns
        -------
            tafra: Tafra
                The transformed :class:`Tafra`.
        """
        return Transform(columns, aggregation, iter_fn).apply(self)

    def iterate_by(self, columns: Iterable[str]) -> Iterator['GroupDescription']:
        """
        Helper function to implement :meth:`tafra.group.IterateBy.apply`.

        A generator that yields a :class:`Tafra` for each set of unique values.

        Analogy to `pandas.DataFrame.groupby()`, i.e. an Sequence of `Tafra` objects.
        Yields tuples of ((unique grouping values, ...), row indices array, subset tafra)

        Parameters
        ----------
            group_by: Iterable[str]
                The column names to group by.

        Returns
        -------
            tafras: Iterator[GroupDescription]
                An iterator over the grouped :class:`Tafra`.
        """
        yield from IterateBy(columns).apply(self)

    def inner_join(self, right: 'Tafra', on: Iterable[Tuple[str, str, str]],
                   select: Iterable[str] = list()) -> 'Tafra':
        """
        Helper function to implement :meth:`tafra.group.InnerJoin.apply`.

        An inner join.

        Analogy to SQL INNER JOIN, or `pandas.merge(..., how='inner')`,

        Parameters
        ----------
            right: Tafra
                The right-side :class:`Tafra` to join.

            on: Iterable[Tuple[str, str, str]]
                The columns and operator to join on. Should be given as
                ('left column', 'right column', 'op') Valid ops are:

                '==' : equal to
                '!=' : not equal to
                '<'  : less than
                '<=' : less than or equal to
                '>'  : greater than
                '>=' : greater than or equal to

            select: Iterable[str] = []
                The columns to return. If not given, all unique columns names
                are returned. If the column exists in both :class`Tafra`,
                prefers the left over the right.

        Returns
        -------
            tafra: Tafra
                The joined :class:`Tafra`.
        """
        return InnerJoin(on, select).apply(self, right)

    def left_join(self, right: 'Tafra', on: Iterable[Tuple[str, str, str]],
                  select: Iterable[str] = list()) -> 'Tafra':
        """
        Helper function to implement :meth:`tafra.group.LeftJoin.apply`.

        A left join.

        Analogy to SQL LEFT JOIN, or `pandas.merge(..., how='left')`,

        Parameters
        ----------
            right: Tafra
                The right-side :class:`Tafra` to join.

            on: Iterable[Tuple[str, str, str]]
                The columns and operator to join on. Should be given as
                ('left column', 'right column', 'op') Valid ops are:

                '==' : equal to
                '!=' : not equal to
                '<'  : less than
                '<=' : less than or equal to
                '>'  : greater than
                '>=' : greater than or equal to

            select: Iterable[str] = []
                The columns to return. If not given, all unique columns names
                are returned. If the column exists in both :class`Tafra`,
                prefers the left over the right.

        Returns
        -------
            tafra: Tafra
                The joined :class:`Tafra`.
        """
        return LeftJoin(on, select).apply(self, right)

    def cross_join(self, right: 'Tafra',
                   select: Iterable[str] = list()) -> 'Tafra':
        """
        Helper function to implement :meth:`tafra.group.CrossJoin.apply`.

        A cross join.

        Analogy to SQL CROSS JOIN, or `pandas.merge(..., how='outer')
        using temporary columns of static value to intersect all rows`.

        Parameters
        ----------
            right: Tafra
                The right-side :class:`Tafra` to join.

            select: Iterable[str] = []
                The columns to return. If not given, all unique columns names
                are returned. If the column exists in both :class`Tafra`,
                prefers the left over the right.

        Returns
        -------
            tafra: Tafra
                The joined :class:`Tafra`.
        """
        return CrossJoin([], select).apply(self, right)

def _in_notebook() -> bool:  # pragma: no cover
    """
    Checks if running in a Jupyter Notebook.

    Returns
    -------
        in_notebook: bool
    """
    try:
        from IPython import get_ipython  # type: ignore
        if 'IPKernelApp' in get_ipython().config:
            return True
    except Exception as e:
        pass
    return False

# Import here to resolve circular dependency
from .group import (GroupBy, Transform, IterateBy, InnerJoin, LeftJoin, CrossJoin, Union,
                    InitAggregation, GroupDescription)<|MERGE_RESOLUTION|>--- conflicted
+++ resolved
@@ -30,13 +30,9 @@
 from typing_extensions import Protocol
 from io import TextIOWrapper
 
+from .csvreader import CSVReader
+
 from .formatter import ObjectFormatter
-<<<<<<< HEAD
-from .csvreader import CSVReader
-
-
-=======
->>>>>>> 6e38972c
 object_formatter = ObjectFormatter()
 
 # default object formats
